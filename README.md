# The MasterAI Device Library

Learn and use Python and A.I. to program your own autonomous vehicles! 🚗 🚁

Many MasterAI devices use this library. For example, the AutoAuto car below:

![AutoAuto Fleet 1 Car](https://static.autoauto.ai/uploads/d452293bcac14e65a3370c54e9027e79.JPG)

## Beginner or Advanced?

If you are a beginner, you will _first_ want to follow along through the lessons on [AutoAuto Labs](https://labs.autoauto.ai/). After you leveled-up through the beginner and intermediate lessons, you can come back here to explore this library more fully.

If you are an advanced programmer, you are welcome to dive right in! This library is already installed on your MasterAI device. Have a look at the section [Connecting to Your Device](#connecting-to-your-device) and the section [Examples](#examples), then you will be off-to-the-races! 🏃

## Library Overview

The library is segmented into four packages:

- [auto](./auto/): The _core_ package. Contains the critical components for _every_ MasterAI device, such as the camera interface and the Machine Learning (ML) models.

<<<<<<< HEAD
- [cui](./cui/): .......
=======
- [cio](./cio/): A package whose only job is to talk to the on-board microcontroller. The name `cio` is short for "controller input/output". It is _pluggable_ and can support multiple backends.
>>>>>>> 7ca27aba

- [cui](./cui/): A package whose only job is to run the console application on the device's LCD screen. The name `cui` is short for "console UI". It is _pluggable_ and can support multiple backends.

- [car](./car/): The `car` package contains helper functions for the AutoAuto _cars_. E.g. `car.forward()`, `car.left()`, `car.right()`, `car.reverse()`. If you look at the implementations of these helper functions, you find they use the `auto` package under the hood (pun intended).

## Connecting to Your Device

Here are the ways you can connect to your device:

- **SSH:** SSH'ing into your device is the quickest way to gain privileged access (i.e. to get `sudo` powers; remember Uncle Ben's words). You can log in to the device with the username `hacker`. You must obtain your device's default password from [AutoAuto Labs](https://labs.autoauto.ai/autopair/) (from the "My Devices" page, you can view your device's "Info for Advanced Users"). Every device has a different default system password. You are encouraged to change your device's system password (using the usual `passwd` command).

- **Jupyter:** Every device runs a Jupyter Notebook server on port 8888. You must obtain the password for Jupyter from [AutoAuto Labs](https://labs.autoauto.ai/autopair/) (from the "My Devices" page, you can view your device's "Info for Advanced Users"). Every device has a different Jupyter password. Note the Jupyter server does _not_ run as a privileged user; if you need privileged access, you must log into the device as the `hacker`.

- **AutoAuto Labs:** AutoAuto Labs offers a simple editor where you can write and run programs. It is pleasant to use, but it is only good for short and simple programs.

## Examples

### Drive your car!

**Note:** Only applicable to AutoAuto _cars_, not other devices.

```python
import car

# Each line below defaults to driving for 1 second (results in, 4 seconds total driving).
car.forward()
car.left()
car.right()
car.reverse()

# You can also specify the duration (in seconds), for example:
car.forward(2.5)
```

### Print to the Console

Many MasterAI devices are equipped with an LCD screen which runs a console application. You can print your own text to the console, example below:

```python
from auto import console

console.print("Hi, friend!")
console.print("How are you?")
```

The `car` package also has a print function which prints to `stdout` _and_ to the
console. (For those who use the `car` package, this is convenient.)

```python
import car

car.print("Hi, friend!")
car.print("How are you?")
```

### Use the camera

Capture a single frame:

```python
import car

frame = car.capture()
car.stream(frame, to_console=True, to_labs=True)
```

**Note:** The `car.capture()` and `car.stream()` functions are convenience functions. They use the `auto` package internally. E.g. The following code uses the next-layer-down interfaces to capture frames continuously.

```python
from auto.camera import global_camera
from auto.frame_streamer import stream

camera = global_camera()

for frame in camera.stream():
    # <process frame here>
    stream(frame, to_console=True, to_labs=True)
```

You can clear the frame from the console like this:

```python
import car
car.stream(None, to_console=True, to_labs=True)

# --or--

from auto.frame_streamer import stream
stream(None, to_console=True, to_labs=True)
```

### Detect faces

```python
import car

while True:
    frame = car.capture()
    car.detect_faces(frame)
    car.stream(frame, to_labs=True)
```

The lower-level class-based interface for the face detector can be found in `auto.models.FaceDetector`. The face detector uses OpenCV under the hood.

### Detect people

We call this the "pedestrian detector" in the context of an AutoAuto _car_.

```python
import car

while True:
    frame = car.capture()
    car.detect_pedestrians(frame)
    car.stream(frame, to_labs=True)
```

The lower-level class-based interface for the people detector can be found in `auto.models.PedestrianDetector`. The people detector uses OpenCV under the hood.

### Detect stop signs

```python
import car

while True:
    frame = car.capture()
    car.detect_stop_signs(frame)
    car.stream(frame, to_labs=True)
```

The lower-level class-based interface for the stop sign detector can be found in `auto.models.StopSignDetector`. The stop sign detector uses OpenCV under the hood.

### Helper functions: object location & size

The following works with the returned value from:
 - `car.detect_faces()` (shown in example below)
 - `car.detect_pedestrians()`
 - `car.detect_stop_signs()`

```python
import car

frame = car.capture()
rectangles = car.detect_faces(frame)
car.stream(frame, to_labs=True)

location = car.object_location(rectangles, frame.shape)
size = car.object_size(rectangles, frame.shape)

car.print("Object location:", location)
car.print("Object size:", size)
```

### Raw OpenCV

In the example below, we will use OpenCV to do edge-detection using the Canny edge filter.

```python
import cv2
import car

print("OpenCV version:", cv2.__version__)

while True:
    frame = car.capture(verbose=False)
    frame_gray = cv2.cvtColor(frame, cv2.COLOR_RGB2GRAY)
    frame_edges = cv2.Canny(frame_gray, 100, 200)
    car.stream(frame_edges, to_labs=True, verbose=False)
```

### Classify frame's center color

```python
import car

frame = car.capture()
color = car.classify_color(frame)
car.stream(frame, to_labs=True)
car.print("The detected color is", color)
```

The lower-level class-based interface for the color classifier can be found in `auto.models.ColorClassifier`.

### Precise steering

**Note:** Only applicable to AutoAuto _cars_, not other devices.

```python
from car.motors import set_steering
import time

for angle in range(-45, 46):       # goes from -45 to +45
    set_steering(angle)
    time.sleep(0.05)

for angle in range(45, -46, -1):   # goes from +45 to -45
    set_steering(angle)
    time.sleep(0.05)

time.sleep(0.5)
set_steering(0.0)  # STRAIGHT
time.sleep(1.0)
```

**Important Note:** The call to `set_steering()` is asynchronous; that is, the function returns immediately, very likely _before_ the wheels have actually had a chance to fully turn to the desired angle! Furthermore, the call only "lasts" for 1 second, then the angle will automatically revert back to _straight_. As a result you must call `set_steering()` in a loop to keep it active. (This is a safety feature, allowing the car to revert to going straight if your program crashes or if the Pi loses communication with the microcontroller.)

### Precise throttle

**Note:** Only applicable to AutoAuto _cars_, not other devices.

**WARNING:** You can easily injure the car, yourself, or others by setting the throttle too high. Use this interface with extreme caution. These cars are VERY powerful and very fast.

```python
from car.motors import set_throttle
import time

set_throttle(0.0)     # CAR IN NEUTRAL
time.sleep(1.0)

set_throttle(20.0)   # 1/5 THROTTLE  (100 is max, don't try that though)
time.sleep(1.0)

set_throttle(50.0)    # HALF THROTTLE
time.sleep(0.4)

set_throttle(0.0)     # NEUTRAL
time.sleep(1.0)
```

**Important Note:** The call to `set_throttle()` is asynchronous; that is, the function returns immediately, very likely _before_ the car's speed actually changes! Furthermore, the call only "lasts" for 1 second, then the car will revert back to a throttle of zero. As a result you must call `set_throttle()` in a loop to keep it active. (This is a safety feature, allowing the car to automatically **STOP** if your program crashes or if the Pi loses communication with the microcontroller.)

### Plot frames in Jupyter

The helper function `car.plot()` will both stream a single frame to your AutoAuto Labs account _and_ it returns a `PIL.Image` object, so you can conveniently use it from Jupyter. See the screenshot below:

![](https://static.autoauto.ai/uploads/abecaaf6d4d34146bd802be839f1f993.png)

### List the device's capabilities

Different MasterAI devices (and different versions of the same device) may have a different set of hardware capabilities. You can ask your device to list its capabilities like this:

```python
from auto.capabilities import list_caps, acquire, release

my_capabilities = list_caps()

print(my_capabilities)
```

**Note:** In the program above we also imported `acquire` and `release` (although we didn't use them). Those two functions will be used in many of the examples that follow to actually _use_ the capabilities that we listed above.

### Gyroscope

You can get _instantaneous_ measurements from the gyroscope like this:

```python
from auto.capabilities import list_caps, acquire, release
import time

gyroscope = acquire('Gyroscope')

for i in range(100):
    x, y, z = gyroscope.read()
    print(' '.join("{:10.3f}".format(v) for v in (x, y, z)))
    time.sleep(0.05)

release(gyroscope)
```

Or you can get _accumulated_ (or _integrated_, if you prefer) measurements like this (which is likely what you actually want):

```python
from auto.capabilities import list_caps, acquire, release
import time

gyroscope = acquire('Gyroscope_accum')

for i in range(100):
    x, y, z = gyroscope.read()
    print(' '.join("{:10.3f}".format(v) for v in (x, y, z)))
    time.sleep(0.05)

release(gyroscope)
```

### Accelerometer

```python
from auto.capabilities import list_caps, acquire, release
import time

accelerometer = acquire('Accelerometer')

for i in range(100):
    x, y, z = accelerometer.read()
    print(' '.join("{:10.3f}".format(v) for v in (x, y, z)))
    time.sleep(0.05)

release(accelerometer)
```

### Buzzer

The `car` package has two helper functions:

```python
import car

car.buzz('!V10 O4 L16 c e g >c8')

car.honk()
```

Or you can use the underlying buzzer interface.

```python
from auto.capabilities import list_caps, acquire, release

buzzer = acquire("Buzzer")

buzzer.play('!V10 O4 L16 c e g >c8')  # <-- asynchronous call

buzzer.wait()   # <-- block the program until the buzzer finishes playing

release(buzzer)
```

See [Buzzer Language](#buzzer-language) to learn how to write notes as a string that the buzzer can interpret and play.

### Photoresistor

You can use the photoresistor as a very simple ambient light detector.

```python
from auto.capabilities import list_caps, acquire, release
import time

photoresistor = acquire('Photoresistor')

for i in range(100):
    millivolts, resistance = photoresistor.read()
    print(resistance)
    time.sleep(0.1)

release(photoresistor)
```

The program above prints the resistance of the photoresistor (in Ohms). You can play around with where a good threshold is for your application, and you can quickly see the value change by simply covering the light with your hand or by shining a flashlight at it.

### Push Buttons

```python
from auto.capabilities import list_caps, acquire, release

buttons = acquire('PushButtons')

print("Press the buttons, and you'll see the events being printed below:")

while True:
    button, action = buttons.wait_for_action('any')
    print("The {}th button was {}.".format(button, action))
    if button == 2:
        break

release(buttons)
```

### Batter voltage

```python
from auto.capabilities import list_caps, acquire, release

battery = acquire('BatteryVoltageReader')

millivolts = battery.millivolts()
percentage, minutes = battery.estimate_remaining(millivolts)

print('The battery voltage is {} millivolts.'.format(millivolts))
print('It is at ~{}% and will last for ~{} more minutes.'.format(minutes, percentage))

release(battery)
```

**Note:** There's a background task that will monitor the battery voltage for you and will buzz the buzzer when the battery gets to 5% or lower.

### LEDs

The main PCB has three on-board LEDs that you can turn on/off programmatically.

```python
from auto.capabilities import list_caps, acquire, release
import time

buttons = acquire('PushButtons')
leds = acquire('LEDs')

led_ordering = ['red', 'green', 'blue']

print("Press the buttons to turn on/off the on-board LEDs:")

while True:
    button_index, action = buttons.wait_for_action('any')

    # We use the button
    led_identifier = led_ordering[button_index]

    # Turn on the LED when the button is pressed, and off
    # whent he button is released.
    led_value = (action == 'pressed')

    # We set the state of every led below:
    leds.set_led(led_identifier, led_value)

release(buttons)
release(leds)
```

### Calibration

Depending on the device you have, you can run the appropriate calibration script.

| Device Name                     | Calibration Script Name |
|---------------------------------|-------------------------|
| AutoAuto Car with v1 Controller | `calibrate_car_v1`      |

## Buzzer Language

The Buzzer Language<sup>[1](#buzzer-language-copyright)</sup> works as follows:

The notes are specified by the characters C, D, E, F, G, A, and B, and they are played by default as _quarter notes_ with a length of 500 ms. This corresponds to a tempo of 120 beats/min. Other durations can be specified by putting a number immediately after the note. For example, C8 specifies C played as an eighth note (i.e. having half the duration of the default quarter note). The special note R plays a rest (no sound). The sequence parser is case-insensitive and ignores spaces, although spaces are encouraged to help with human readability.

Various control characters alter the sound:

| Control character(s)        | Effect |
| --------------------------- | ------ |
| **A**–**G**                 | Specifies a note that will be played. |
| **R**                       | Specifies a rest (no sound for the duration of the note). |
| **+** or **#** after a note | Raises the preceding note one half-step. |
| **-** after a note          | Lowers the preceding note one half-step. |
| **1**–**2000** after a note | Determines the duration of the preceding note. For example, C16 specifies C played as a sixteenth note (1/16th the length of a whole note). |
| **.** after a note          | "Dots" the preceding note, increasing the length by 50%. Each additional dot adds half as much as the previous dot, so that "A.." is 1.75 times the length of "A". |
| **>** before a note         | Plays the following note one octave higher. |
| **<** before a note         | Plays the following note one octave lower. |
| **O** followed by a number  | Sets the octave. (default: O4) |
| **T** followed by a number  | Sets the tempo in beats per minute (BPM). (default: T120) |
| **L** followed by a number  | Sets the default note duration to the type specified by the number: 4 for quarter notes, 8 for eighth notes, 16 for sixteenth notes, etc. (default: L4) |
| **V** followed by a number  | Sets the music volume (0–15). (default: V15) |
| **MS**                      | Sets all subsequent notes to play play staccato – each note is played for 1/2 of its allotted time, followed by an equal period of silence. |
| **ML**                      | Sets all subsequent notes to play legato – each note is played for full length. This is the default setting. |
| **!**                       | Resets the octave, tempo, duration, volume, and staccato setting to their default values. These settings persist from one play() to the next, which allows you to more conveniently break up your music into reusable sections. |

Examples:
 - The C-major scale up and back down: "!L16 cdefgab&gt;cbagfedc"
 - The first few measures of Bach's fugue in D-minor: "!T240 L8 agafaea dac+adaea fa&lt;aa&lt;bac#a dac#adaea f4"

<a name="buzzer-language-copyright">1</a>: Pololu Corporation developed and holds the copyright for the Buzzer Language and its documentation. Further information about the Buzzer Language's license and copyright can be found in the [LICENSE](./LICENSE) file.<|MERGE_RESOLUTION|>--- conflicted
+++ resolved
@@ -18,11 +18,7 @@
 
 - [auto](./auto/): The _core_ package. Contains the critical components for _every_ MasterAI device, such as the camera interface and the Machine Learning (ML) models.
 
-<<<<<<< HEAD
-- [cui](./cui/): .......
-=======
 - [cio](./cio/): A package whose only job is to talk to the on-board microcontroller. The name `cio` is short for "controller input/output". It is _pluggable_ and can support multiple backends.
->>>>>>> 7ca27aba
 
 - [cui](./cui/): A package whose only job is to run the console application on the device's LCD screen. The name `cui` is short for "console UI". It is _pluggable_ and can support multiple backends.
 
